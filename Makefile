# Set the build version
ifeq ($(origin VERSION), undefined)
	VERSION := $(shell git rev-parse --short HEAD)
endif

# Setup some useful vars
HOST_GOOS = $(shell go env GOOS)
HOST_GOARCH = $(shell go env GOARCH)
GLIDE_VERSION = v0.11.1
<<<<<<< HEAD
=======

build: vendor
	go build -o bin/kismatic -ldflags "-X main.version=$(VERSION)" ./cmd/kismatic
>>>>>>> 72cf80e5

clean: 
	rm -rf bin
	rm -rf out
	rm -rf vendor-ansible/out
	rm -rf vendor-cfssl/out

vendor: tools/glide
	./tools/glide install

tools/glide:
	mkdir -p tools
	curl -L https://github.com/Masterminds/glide/releases/download/$(GLIDE_VERSION)/glide-$(GLIDE_VERSION)-$(HOST_GOOS)-$(HOST_GOARCH).tar.gz | tar -xz -C tools
	mv tools/$(HOST_GOOS)-$(HOST_GOARCH)/glide tools/glide
	rm -r tools/$(HOST_GOOS)-$(HOST_GOARCH)

vendor-ansible/out:
	docker build -t apprenda/vendor-ansible -q vendor-ansible 
	docker run --rm -v $(shell pwd)/vendor-ansible/out:/ansible apprenda/vendor-ansible pip install --install-option="--prefix=/ansible" ansible

vendor-cfssl/out:
	mkdir -p vendor-cfssl/out/
	wget https://pkg.cfssl.org/R1.2/cfssl_linux-amd64 -O vendor-cfssl/out/cfssl_linux-amd64
	wget https://pkg.cfssl.org/R1.2/cfssljson_linux-amd64 -O vendor-cfssl/out/cfssljson_linux-amd64 
	wget https://pkg.cfssl.org/R1.2/cfssl_darwin-amd64 -O vendor-cfssl/out/cfssl_darwin-amd64
	wget https://pkg.cfssl.org/R1.2/cfssljson_darwin-amd64 -O vendor-cfssl/out/cfssljson_darwin-amd64

dist: vendor-ansible/out vendor-cfssl/out build
	mkdir -p out
	cp bin/kismatic out
	mkdir -p out/ansible
	cp -r vendor-ansible/out/* out/ansible
	cp -r ansible out/ansible/playbooks
	mkdir -p out/cfssl
	cp -r vendor-cfssl/out/* out/cfssl
	rm -f out/kismatic.tar.gz
	tar -cvzf out/kismatic.tar.gz -C out .<|MERGE_RESOLUTION|>--- conflicted
+++ resolved
@@ -7,12 +7,9 @@
 HOST_GOOS = $(shell go env GOOS)
 HOST_GOARCH = $(shell go env GOARCH)
 GLIDE_VERSION = v0.11.1
-<<<<<<< HEAD
-=======
 
 build: vendor
 	go build -o bin/kismatic -ldflags "-X main.version=$(VERSION)" ./cmd/kismatic
->>>>>>> 72cf80e5
 
 clean: 
 	rm -rf bin
