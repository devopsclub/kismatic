---
  - name: reload services
    command: systemctl daemon-reload
  - name: enable calico-node
    command: systemctl enable calico-node.service
  - name: restart calico-node service
    service:
      name: calico-node.service
      state: restarted
      enabled: yes

  # verify service
  - name: verify calico-node is running
    command: systemctl status calico-node
<<<<<<< HEAD
    changed_when: false
    retries: 12
    delay: 10
=======
    retries: 5
    delay: 3
>>>>>>> a0e7e753
<|MERGE_RESOLUTION|>--- conflicted
+++ resolved
@@ -12,11 +12,5 @@
   # verify service
   - name: verify calico-node is running
     command: systemctl status calico-node
-<<<<<<< HEAD
-    changed_when: false
-    retries: 12
-    delay: 10
-=======
     retries: 5
-    delay: 3
->>>>>>> a0e7e753
+    delay: 3