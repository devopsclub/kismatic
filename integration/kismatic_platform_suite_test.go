package integration

import (
	"os"

	. "github.com/onsi/ginkgo"
	. "github.com/onsi/gomega"

	"testing"
)

func TestKismaticPlatform(t *testing.T) {
<<<<<<< HEAD
	RegisterFailHandler(Fail)
	RunSpecs(t, "KismaticPlatform Suite")
}

var kisPath string
var _ = BeforeSuite(func() {
	var err error
	kisPath, err = ExtractKismaticToTemp()
	if err != nil {
		Fail("Failed to extract kismatic")
	}
	os.Chdir(kisPath)
})

var _ = AfterSuite(func() {
	if !leaveIt() {
		os.RemoveAll(kisPath)
	}
})
=======
	if !testing.Short() {
		RegisterFailHandler(Fail)
		RunSpecs(t, "KismaticPlatform Suite")
	}
}
>>>>>>> 4cc482d8
<|MERGE_RESOLUTION|>--- conflicted
+++ resolved
@@ -2,6 +2,7 @@
 
 import (
 	"os"
+	"path/filepath"
 
 	. "github.com/onsi/ginkgo"
 	. "github.com/onsi/gomega"
@@ -10,9 +11,10 @@
 )
 
 func TestKismaticPlatform(t *testing.T) {
-<<<<<<< HEAD
-	RegisterFailHandler(Fail)
-	RunSpecs(t, "KismaticPlatform Suite")
+	if !testing.Short() {
+		RegisterFailHandler(Fail)
+		RunSpecs(t, "KismaticPlatform Suite")
+	}
 }
 
 var kisPath string
@@ -22,6 +24,7 @@
 	if err != nil {
 		Fail("Failed to extract kismatic")
 	}
+	CopyDir("test-tls/", filepath.Join(kisPath, "test-tls"))
 	os.Chdir(kisPath)
 })
 
@@ -29,11 +32,4 @@
 	if !leaveIt() {
 		os.RemoveAll(kisPath)
 	}
-})
-=======
-	if !testing.Short() {
-		RegisterFailHandler(Fail)
-		RunSpecs(t, "KismaticPlatform Suite")
-	}
-}
->>>>>>> 4cc482d8
+})